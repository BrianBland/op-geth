--- conflicted
+++ resolved
@@ -155,20 +155,18 @@
 		Usage:    "Sepolia network: pre-configured proof-of-work test network",
 		Category: flags.EthCategory,
 	}
-<<<<<<< HEAD
+	HoleskyFlag = &cli.BoolFlag{
+		Name:     "holesky",
+		Usage:    "Holesky network: pre-configured proof-of-stake test network",
+		Category: flags.EthCategory,
+	}
+
 	BetaOPNetworkFlag = &cli.StringFlag{
 		Name:     "beta.op-network",
 		Usage:    "Beta feature: pick an OP Stack network configuration",
 		Category: flags.EthCategory,
 	}
 
-=======
-	HoleskyFlag = &cli.BoolFlag{
-		Name:     "holesky",
-		Usage:    "Holesky network: pre-configured proof-of-stake test network",
-		Category: flags.EthCategory,
-	}
->>>>>>> 3f40e65c
 	// Dev mode
 	DeveloperFlag = &cli.BoolFlag{
 		Name:     "dev",
@@ -266,7 +264,6 @@
 		Usage:    "Manually specify the Verkle fork timestamp, overriding the bundled setting",
 		Category: flags.EthCategory,
 	}
-<<<<<<< HEAD
 	OverrideOptimismBedrock = &flags.BigFlag{
 		Name:     "override.bedrock",
 		Usage:    "Manually specify OptimismBedrock, overriding the bundled setting",
@@ -281,7 +278,7 @@
 		Name:     "override.optimism",
 		Usage:    "Manually specify optimism",
 		Category: flags.EthCategory,
-=======
+	}
 	SyncModeFlag = &flags.TextMarshalerFlag{
 		Name:     "syncmode",
 		Usage:    `Blockchain sync mode ("snap", "full" or "light")`,
@@ -311,7 +308,6 @@
 		Usage:    "Number of recent blocks to maintain transactions index for (default = about one year, 0 = entire chain)",
 		Value:    ethconfig.Defaults.TransactionHistory,
 		Category: flags.StateCategory,
->>>>>>> 3f40e65c
 	}
 	// Light server and client settings
 	LightServeFlag = &cli.IntFlag{
@@ -1065,13 +1061,11 @@
 		if ctx.Bool(SepoliaFlag.Name) {
 			return filepath.Join(path, "sepolia")
 		}
-<<<<<<< HEAD
+		if ctx.Bool(HoleskyFlag.Name) {
+			return filepath.Join(path, "holesky")
+		}
 		if ctx.IsSet(BetaOPNetworkFlag.Name) {
 			return filepath.Join(path, ctx.String(BetaOPNetworkFlag.Name))
-=======
-		if ctx.Bool(HoleskyFlag.Name) {
-			return filepath.Join(path, "holesky")
->>>>>>> 3f40e65c
 		}
 		return path
 	}
@@ -1573,13 +1567,10 @@
 		cfg.DataDir = filepath.Join(node.DefaultDataDir(), "goerli")
 	case ctx.Bool(SepoliaFlag.Name) && cfg.DataDir == node.DefaultDataDir():
 		cfg.DataDir = filepath.Join(node.DefaultDataDir(), "sepolia")
-<<<<<<< HEAD
+	case ctx.Bool(HoleskyFlag.Name) && cfg.DataDir == node.DefaultDataDir():
+		cfg.DataDir = filepath.Join(node.DefaultDataDir(), "holesky")
 	case ctx.IsSet(BetaOPNetworkFlag.Name) && cfg.DataDir == node.DefaultDataDir():
 		cfg.DataDir = filepath.Join(node.DefaultDataDir(), ctx.String(BetaOPNetworkFlag.Name))
-=======
-	case ctx.Bool(HoleskyFlag.Name) && cfg.DataDir == node.DefaultDataDir():
-		cfg.DataDir = filepath.Join(node.DefaultDataDir(), "holesky")
->>>>>>> 3f40e65c
 	}
 }
 
@@ -1745,11 +1736,7 @@
 // SetEthConfig applies eth-related command line flags to the config.
 func SetEthConfig(ctx *cli.Context, stack *node.Node, cfg *ethconfig.Config) {
 	// Avoid conflicting network flags
-<<<<<<< HEAD
-	CheckExclusive(ctx, MainnetFlag, DeveloperFlag, GoerliFlag, SepoliaFlag, BetaOPNetworkFlag)
-=======
-	CheckExclusive(ctx, MainnetFlag, DeveloperFlag, GoerliFlag, SepoliaFlag, HoleskyFlag)
->>>>>>> 3f40e65c
+	CheckExclusive(ctx, MainnetFlag, DeveloperFlag, GoerliFlag, SepoliaFlag, HoleskyFlag, BetaOPNetworkFlag)
 	CheckExclusive(ctx, LightServeFlag, SyncModeFlag, "light")
 	CheckExclusive(ctx, DeveloperFlag, ExternalSignerFlag) // Can't use both ephemeral unlocked and external signer
 
